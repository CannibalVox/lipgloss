--- conflicted
+++ resolved
@@ -53,13 +53,8 @@
 // Typically, you'll want to query against stdin and either stdout or stderr
 // depending on what you're writing to.
 //
-<<<<<<< HEAD
 //	hasDarkBG, _ := lipgloss.HasDarkBackground(os.Stdin, os.Stdout)
 //	lightDark := lipgloss.LightDark(hasDarkBG)
-=======
-//	hasDarkBG, _ := HasDarkBackground(os.Stdin, os.Stdout)
-//	lightDark := LightDark(hasDarkBG)
->>>>>>> 904e6050
 //	myHotColor := lightDark("#ff0000", "#0000ff")
 //
 // This is intended for use in standalone Lip Gloss only. In Bubble Tea, listen
