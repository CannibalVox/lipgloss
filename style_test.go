package lipgloss

import (
<<<<<<< HEAD
=======
	"fmt"
	"io"
>>>>>>> 24258b8e
	"reflect"
	"strings"
	"testing"
)

func TestUnderline(t *testing.T) {
	t.Parallel()

	tt := []struct {
		style    Style
		expected string
	}{
		{
			NewStyle().Underline(true),
			"\x1b[4;4ma\x1b[0m\x1b[4;4mb\x1b[0m\x1b[4m \x1b[0m\x1b[4;4mc\x1b[0m",
		},
		{
			NewStyle().Underline(true).UnderlineSpaces(true),
			"\x1b[4;4ma\x1b[0m\x1b[4;4mb\x1b[0m\x1b[4m \x1b[0m\x1b[4;4mc\x1b[0m",
		},
		{
			NewStyle().Underline(true).UnderlineSpaces(false),
			"\x1b[4;4ma\x1b[0m\x1b[4;4mb\x1b[0m \x1b[4;4mc\x1b[0m",
		},
		{
			NewStyle().UnderlineSpaces(true),
			"ab\x1b[4m \x1b[0mc",
		},
	}

	for i, tc := range tt {
		s := tc.style.SetString("ab c")
		res := s.Render()
		if res != tc.expected {
			t.Errorf("Test %d, expected:\n\n`%s`\n`%s`\n\nActual output:\n\n`%s`\n`%s`\n\n",
				i, tc.expected, formatEscapes(tc.expected),
				res, formatEscapes(res))
		}
	}
}

func TestStrikethrough(t *testing.T) {
	t.Parallel()

	tt := []struct {
		style    Style
		expected string
	}{
		{
			NewStyle().Strikethrough(true),
			"\x1b[9ma\x1b[0m\x1b[9mb\x1b[0m\x1b[9m \x1b[0m\x1b[9mc\x1b[0m",
		},
		{
			NewStyle().Strikethrough(true).StrikethroughSpaces(true),
			"\x1b[9ma\x1b[0m\x1b[9mb\x1b[0m\x1b[9m \x1b[0m\x1b[9mc\x1b[0m",
		},
		{
			NewStyle().Strikethrough(true).StrikethroughSpaces(false),
			"\x1b[9ma\x1b[0m\x1b[9mb\x1b[0m \x1b[9mc\x1b[0m",
		},
		{
			NewStyle().StrikethroughSpaces(true),
			"ab\x1b[9m \x1b[0mc",
		},
	}

	for i, tc := range tt {
		s := tc.style.SetString("ab c")
		res := s.Render()
		if res != tc.expected {
			t.Errorf("Test %d, expected:\n\n`%s`\n`%s`\n\nActual output:\n\n`%s`\n`%s`\n\n",
				i, tc.expected, formatEscapes(tc.expected),
				res, formatEscapes(res))
		}
	}
}

func TestStyleRender(t *testing.T) {
	t.Parallel()

	tt := []struct {
		style    Style
		expected string
	}{
		{
			NewStyle().Foreground(Color("#5A56E0")),
			"\x1b[38;2;89;86;224mhello\x1b[m",
		},
		{
			NewStyle().Foreground(AdaptiveColor{Light: "#fffe12", Dark: "#5A56E0"}),
			"\x1b[38;2;89;86;224mhello\x1b[m",
		},
		{
			NewStyle().Bold(true),
			"\x1b[1mhello\x1b[m",
		},
		{
			NewStyle().Italic(true),
			"\x1b[3mhello\x1b[m",
		},
		{
			NewStyle().Underline(true),
			"\x1b[4;4mh\x1b[m\x1b[4;4me\x1b[m\x1b[4;4ml\x1b[m\x1b[4;4ml\x1b[m\x1b[4;4mo\x1b[m",
		},
		{
			NewStyle().Blink(true),
			"\x1b[5mhello\x1b[m",
		},
		{
			NewStyle().Faint(true),
			"\x1b[2mhello\x1b[m",
		},
	}

	for i, tc := range tt {
		s := tc.style.SetString("hello")
		res := s.Render()
		if res != tc.expected {
			t.Errorf("Test %d, expected:\n\n`%s`\n`%s`\n\nActual output:\n\n`%s`\n`%s`\n\n",
				i, tc.expected, formatEscapes(tc.expected),
				res, formatEscapes(res))
		}
	}
}

func TestStyleCustomRender(t *testing.T) {
	tt := []struct {
		style    Style
		expected string
	}{
		{
			NewStyle().Foreground(Color("#5A56E0")),
			"\x1b[38;2;89;86;224mhello\x1b[m",
		},
		{
			NewStyle().Foreground(AdaptiveColor{Light: "#fffe12", Dark: "#5A56E0"}),
			"\x1b[38;2;255;254;18mhello\x1b[m",
		},
		{
			NewStyle().Bold(true),
			"\x1b[1mhello\x1b[m",
		},
		{
			NewStyle().Italic(true),
			"\x1b[3mhello\x1b[m",
		},
		{
			NewStyle().Underline(true),
			"\x1b[4;4mh\x1b[m\x1b[4;4me\x1b[m\x1b[4;4ml\x1b[m\x1b[4;4ml\x1b[m\x1b[4;4mo\x1b[m",
		},
		{
			NewStyle().Blink(true),
			"\x1b[5mhello\x1b[m",
		},
		{
			NewStyle().Faint(true),
			"\x1b[2mhello\x1b[m",
		},
		{
			NewStyle().Faint(true),
			"\x1b[2mhello\x1b[m",
		},
	}

	for i, tc := range tt {
		s := tc.style.SetString("hello")
		res := s.Render()
		if res != tc.expected {
			t.Errorf("Test %d, expected:\n\n`%s`\n`%s`\n\nActual output:\n\n`%s`\n`%s`\n\n",
				i, tc.expected, formatEscapes(tc.expected),
				res, formatEscapes(res))
		}
	}
}

func TestValueCopy(t *testing.T) {
	t.Parallel()

	s := NewStyle().
		Bold(true)

	i := s
	i.Bold(false)

	requireEqual(t, s.GetBold(), i.GetBold())
}

func TestStyleInherit(t *testing.T) {
	t.Parallel()

	s := NewStyle().
		Bold(true).
		Italic(true).
		Underline(true).
		Strikethrough(true).
		Blink(true).
		Faint(true).
		Foreground(Color("#ffffff")).
		Background(Color("#111111")).
		Margin(1, 1, 1, 1).
		Padding(1, 1, 1, 1)

	i := NewStyle().Inherit(s)

	requireEqual(t, s.GetBold(), i.GetBold())
	requireEqual(t, s.GetItalic(), i.GetItalic())
	requireEqual(t, s.GetUnderline(), i.GetUnderline())
	requireEqual(t, s.GetUnderlineSpaces(), i.GetUnderlineSpaces())
	requireEqual(t, s.GetStrikethrough(), i.GetStrikethrough())
	requireEqual(t, s.GetStrikethroughSpaces(), i.GetStrikethroughSpaces())
	requireEqual(t, s.GetBlink(), i.GetBlink())
	requireEqual(t, s.GetFaint(), i.GetFaint())
	requireEqual(t, s.GetForeground(), i.GetForeground())
	requireEqual(t, s.GetBackground(), i.GetBackground())

	requireNotEqual(t, s.GetMarginLeft(), i.GetMarginLeft())
	requireNotEqual(t, s.GetMarginRight(), i.GetMarginRight())
	requireNotEqual(t, s.GetMarginTop(), i.GetMarginTop())
	requireNotEqual(t, s.GetMarginBottom(), i.GetMarginBottom())
	requireNotEqual(t, s.GetPaddingLeft(), i.GetPaddingLeft())
	requireNotEqual(t, s.GetPaddingRight(), i.GetPaddingRight())
	requireNotEqual(t, s.GetPaddingTop(), i.GetPaddingTop())
	requireNotEqual(t, s.GetPaddingBottom(), i.GetPaddingBottom())
}

func TestStyleCopy(t *testing.T) {
	t.Parallel()

	s := NewStyle().
		Bold(true).
		Italic(true).
		Underline(true).
		Strikethrough(true).
		Blink(true).
		Faint(true).
		Foreground(Color("#ffffff")).
		Background(Color("#111111")).
		Margin(1, 1, 1, 1).
		Padding(1, 1, 1, 1).
		TabWidth(2)

	i := s // copy

	requireEqual(t, s.GetBold(), i.GetBold())
	requireEqual(t, s.GetItalic(), i.GetItalic())
	requireEqual(t, s.GetUnderline(), i.GetUnderline())
	requireEqual(t, s.GetUnderlineSpaces(), i.GetUnderlineSpaces())
	requireEqual(t, s.GetStrikethrough(), i.GetStrikethrough())
	requireEqual(t, s.GetStrikethroughSpaces(), i.GetStrikethroughSpaces())
	requireEqual(t, s.GetBlink(), i.GetBlink())
	requireEqual(t, s.GetFaint(), i.GetFaint())
	requireEqual(t, s.GetForeground(), i.GetForeground())
	requireEqual(t, s.GetBackground(), i.GetBackground())

	requireEqual(t, s.GetMarginLeft(), i.GetMarginLeft())
	requireEqual(t, s.GetMarginRight(), i.GetMarginRight())
	requireEqual(t, s.GetMarginTop(), i.GetMarginTop())
	requireEqual(t, s.GetMarginBottom(), i.GetMarginBottom())
	requireEqual(t, s.GetPaddingLeft(), i.GetPaddingLeft())
	requireEqual(t, s.GetPaddingRight(), i.GetPaddingRight())
	requireEqual(t, s.GetPaddingTop(), i.GetPaddingTop())
	requireEqual(t, s.GetPaddingBottom(), i.GetPaddingBottom())
	requireEqual(t, s.GetTabWidth(), i.GetTabWidth())
}

func TestStyleUnset(t *testing.T) {
	t.Parallel()

	s := NewStyle().Bold(true)
	requireTrue(t, s.GetBold())
	s = s.UnsetBold()
	requireFalse(t, s.GetBold())

	s = NewStyle().Italic(true)
	requireTrue(t, s.GetItalic())
	s = s.UnsetItalic()
	requireFalse(t, s.GetItalic())

	s = NewStyle().Underline(true)
	requireTrue(t, s.GetUnderline())
	s = s.UnsetUnderline()
	requireFalse(t, s.GetUnderline())

	s = NewStyle().UnderlineSpaces(true)
	requireTrue(t, s.GetUnderlineSpaces())
	s = s.UnsetUnderlineSpaces()
	requireFalse(t, s.GetUnderlineSpaces())

	s = NewStyle().Strikethrough(true)
	requireTrue(t, s.GetStrikethrough())
	s = s.UnsetStrikethrough()
	requireFalse(t, s.GetStrikethrough())

	s = NewStyle().StrikethroughSpaces(true)
	requireTrue(t, s.GetStrikethroughSpaces())
	s = s.UnsetStrikethroughSpaces()
	requireFalse(t, s.GetStrikethroughSpaces())

	s = NewStyle().Reverse(true)
	requireTrue(t, s.GetReverse())
	s = s.UnsetReverse()
	requireFalse(t, s.GetReverse())

	s = NewStyle().Blink(true)
	requireTrue(t, s.GetBlink())
	s = s.UnsetBlink()
	requireFalse(t, s.GetBlink())

	s = NewStyle().Faint(true)
	requireTrue(t, s.GetFaint())
	s = s.UnsetFaint()
	requireFalse(t, s.GetFaint())

	s = NewStyle().Inline(true)
	requireTrue(t, s.GetInline())
	s = s.UnsetInline()
	requireFalse(t, s.GetInline())

	// colors
	col := Color("#ffffff")
	s = NewStyle().Foreground(col)
	requireEqual(t, col, s.GetForeground())
	s = s.UnsetForeground()
	requireNotEqual(t, col, s.GetForeground())

	s = NewStyle().Background(col)
	requireEqual(t, col, s.GetBackground())
	s = s.UnsetBackground()
	requireNotEqual(t, col, s.GetBackground())

	// margins
	s = NewStyle().Margin(1, 2, 3, 4)
	requireEqual(t, 1, s.GetMarginTop())
	s = s.UnsetMarginTop()
	requireEqual(t, 0, s.GetMarginTop())

	requireEqual(t, 2, s.GetMarginRight())
	s = s.UnsetMarginRight()
	requireEqual(t, 0, s.GetMarginRight())

	requireEqual(t, 3, s.GetMarginBottom())
	s = s.UnsetMarginBottom()
	requireEqual(t, 0, s.GetMarginBottom())

	requireEqual(t, 4, s.GetMarginLeft())
	s = s.UnsetMarginLeft()
	requireEqual(t, 0, s.GetMarginLeft())

	// padding
	s = NewStyle().Padding(1, 2, 3, 4)
	requireEqual(t, 1, s.GetPaddingTop())
	s = s.UnsetPaddingTop()
	requireEqual(t, 0, s.GetPaddingTop())

	requireEqual(t, 2, s.GetPaddingRight())
	s = s.UnsetPaddingRight()
	requireEqual(t, 0, s.GetPaddingRight())

	requireEqual(t, 3, s.GetPaddingBottom())
	s = s.UnsetPaddingBottom()
	requireEqual(t, 0, s.GetPaddingBottom())

	requireEqual(t, 4, s.GetPaddingLeft())
	s = s.UnsetPaddingLeft()
	requireEqual(t, 0, s.GetPaddingLeft())

	// border
	s = NewStyle().Border(normalBorder, true, true, true, true)
	requireTrue(t, s.GetBorderTop())
	s = s.UnsetBorderTop()
	requireFalse(t, s.GetBorderTop())

	requireTrue(t, s.GetBorderRight())
	s = s.UnsetBorderRight()
	requireFalse(t, s.GetBorderRight())

	requireTrue(t, s.GetBorderBottom())
	s = s.UnsetBorderBottom()
	requireFalse(t, s.GetBorderBottom())

	requireTrue(t, s.GetBorderLeft())
	s = s.UnsetBorderLeft()
	requireFalse(t, s.GetBorderLeft())

	// tab width
	s = NewStyle().TabWidth(2)
	requireEqual(t, s.GetTabWidth(), 2)
	s = s.UnsetTabWidth()
	requireNotEqual(t, s.GetTabWidth(), 4)
}

func TestStyleValue(t *testing.T) {
	t.Parallel()

	tt := []struct {
		name     string
		text     string
		style    Style
		expected string
	}{
		{
			name:     "empty",
			text:     "foo",
			style:    NewStyle(),
			expected: "foo",
		},
		{
			name:     "set string",
			text:     "foo",
			style:    NewStyle().SetString("bar"),
			expected: "bar foo",
		},
		{
			name:     "set string with bold",
			text:     "foo",
			style:    NewStyle().SetString("bar").Bold(true),
			expected: "\x1b[1mbar foo\x1b[m",
		},
		{
			name:     "new style with string",
			text:     "foo",
			style:    NewStyle().SetString("bar", "foobar"),
			expected: "bar foobar foo",
		},
		{
			name:     "margin right",
			text:     "foo",
			style:    NewStyle().MarginRight(1),
			expected: "foo ",
		},
		{
			name:     "margin left",
			text:     "foo",
			style:    NewStyle().MarginLeft(1),
			expected: " foo",
		},
		{
			name:     "empty text margin right",
			text:     "",
			style:    NewStyle().MarginRight(1),
			expected: " ",
		},
		{
			name:     "empty text margin left",
			text:     "",
			style:    NewStyle().MarginLeft(1),
			expected: " ",
		},
	}

	for i, tc := range tt {
		res := tc.style.Render(tc.text)
		if res != tc.expected {
			t.Errorf("Test %d, expected:\n\n`%s`\n`%s`\n\nActual output:\n\n`%s`\n`%s`\n\n",
				i, tc.expected, formatEscapes(tc.expected),
				res, formatEscapes(res))
		}
	}
}

func TestTabConversion(t *testing.T) {
	s := NewStyle()
	requireEqual(t, "[    ]", s.Render("[\t]"))
	s = NewStyle().TabWidth(2)
	requireEqual(t, "[  ]", s.Render("[\t]"))
	s = NewStyle().TabWidth(0)
	requireEqual(t, "[]", s.Render("[\t]"))
	s = NewStyle().TabWidth(-1)
	requireEqual(t, "[\t]", s.Render("[\t]"))
}

func TestStringTransform(t *testing.T) {
	for i, tc := range []struct {
		input    string
		fn       func(string) string
		expected string
	}{
		// No-op.
		{
			"hello",
			func(s string) string { return s },
			"hello",
		},
		// Uppercase.
		{
			"raow",
			strings.ToUpper,
			"RAOW",
		},
		// English and Chinese.
		{
			"The quick brown 狐 jumped over the lazy 犬",
			func(s string) string {
				n := 0
				rune := make([]rune, len(s))
				for _, r := range s {
					rune[n] = r
					n++
				}
				rune = rune[0:n]
				for i := 0; i < n/2; i++ {
					rune[i], rune[n-1-i] = rune[n-1-i], rune[i]
				}
				return string(rune)
			},
			"犬 yzal eht revo depmuj 狐 nworb kciuq ehT",
		},
	} {
		res := NewStyle().Bold(true).Transform(tc.fn).Render(tc.input)
		expected := "\x1b[1m" + tc.expected + "\x1b[m"
		if res != expected {
			t.Errorf("Test #%d:\nExpected: %q\nGot:      %q", i+1, expected, res)
		}
	}
}

func BenchmarkStyleRender(b *testing.B) {
	s := NewStyle().
		Bold(true).
		Foreground(Color("#ffffff"))

	for i := 0; i < b.N; i++ {
		s.Render("Hello world")
	}
}

func requireTrue(tb testing.TB, b bool) {
	tb.Helper()
	requireEqual(tb, true, b)
}

func requireFalse(tb testing.TB, b bool) {
	tb.Helper()
	requireEqual(tb, false, b)
}

func requireEqual(tb testing.TB, a, b interface{}) {
	tb.Helper()
	if !reflect.DeepEqual(a, b) {
		tb.Errorf("%v != %v", a, b)
		tb.FailNow()
	}
}

func requireNotEqual(tb testing.TB, a, b interface{}) {
	tb.Helper()
	if reflect.DeepEqual(a, b) {
		tb.Errorf("%v == %v", a, b)
		tb.FailNow()
	}
}

func TestCarriageReturnInRender(t *testing.T) {
	out := fmt.Sprintf("%s\r\n%s\r\n", "Super duper california oranges", "Hello world")
	testStyle := NewStyle().
		MarginLeft(1)
	got := testStyle.Render(string(out))
	want := testStyle.Render(fmt.Sprintf("%s\n%s\n", "Super duper california oranges", "Hello world"))

	if got != want {
		t.Logf("got(detailed):\n%q\nwant(detailed):\n%q", got, want)
		t.Fatalf("got(string):\n%s\nwant(string):\n%s", got, want)
	}
}<|MERGE_RESOLUTION|>--- conflicted
+++ resolved
@@ -1,11 +1,7 @@
 package lipgloss
 
 import (
-<<<<<<< HEAD
-=======
 	"fmt"
-	"io"
->>>>>>> 24258b8e
 	"reflect"
 	"strings"
 	"testing"
