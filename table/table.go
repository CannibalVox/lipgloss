--- conflicted
+++ resolved
@@ -378,16 +378,12 @@
 			topHeight := lipgloss.Height(sb.String()) - 1
 			t.availableLines = t.height - (topHeight + lipgloss.Height(bottom))
 
-<<<<<<< HEAD
-			sb.WriteString(t.constructRows(t.availableLines))
-=======
 			// if the height is larger than the number of rows, use the number
 			// of rows.
-			if availableLines > t.data.Rows() {
-				availableLines = t.data.Rows()
+			if t.availableLines > t.data.Rows() {
+				t.availableLines = t.data.Rows()
 			}
-			sb.WriteString(t.constructRows(availableLines))
->>>>>>> 83bc923c
+			sb.WriteString(t.constructRows(t.availableLines))
 
 		default:
 			for r := t.offset; r < t.data.Rows(); r++ {
