package table

import (
	"strings"
	"testing"
	"unicode"

	"github.com/charmbracelet/lipgloss"
	"github.com/charmbracelet/x/ansi"
	"github.com/charmbracelet/x/exp/golden"
)

var TableStyle = func(row, col int) lipgloss.Style {
	switch {
	case row == HeaderRow:
		return lipgloss.NewStyle().Padding(0, 1).Align(lipgloss.Center)
	case row%2 == 0:
		return lipgloss.NewStyle().Padding(0, 1)
	default:
		return lipgloss.NewStyle().Padding(0, 1)
	}
}

func TestTable(t *testing.T) {
	table := New().
		Border(lipgloss.NormalBorder()).
		StyleFunc(TableStyle).
		Headers("LANGUAGE", "FORMAL", "INFORMAL").
		Row("Chinese", "Nǐn hǎo", "Nǐ hǎo").
		Row("French", "Bonjour", "Salut").
		Row("Japanese", "こんにちは", "やあ").
		Row("Russian", "Zdravstvuyte", "Privet").
		Row("Spanish", "Hola", "¿Qué tal?")

	expected := strings.TrimSpace(`
┌──────────┬──────────────┬───────────┐
│ LANGUAGE │    FORMAL    │ INFORMAL  │
├──────────┼──────────────┼───────────┤
│ Chinese  │ Nǐn hǎo      │ Nǐ hǎo    │
│ French   │ Bonjour      │ Salut     │
│ Japanese │ こんにちは   │ やあ      │
│ Russian  │ Zdravstvuyte │ Privet    │
│ Spanish  │ Hola         │ ¿Qué tal? │
└──────────┴──────────────┴───────────┘
`)

	if table.String() != expected {
		t.Fatalf("expected:\n\n%s\n\ngot:\n\n%s", expected, table.String())
	}
}

func TestTableExample(t *testing.T) {
	HeaderStyle := lipgloss.NewStyle().Padding(0, 1).Align(lipgloss.Center)
	EvenRowStyle := lipgloss.NewStyle().Padding(0, 1)
	OddRowStyle := lipgloss.NewStyle().Padding(0, 1)

	rows := [][]string{
		{"Chinese", "您好", "你好"},
		{"Japanese", "こんにちは", "やあ"},
		{"Russian", "Здравствуйте", "Привет"},
		{"Spanish", "Hola", "¿Qué tal?"},
	}

	table := New().
		Border(lipgloss.NormalBorder()).
		BorderStyle(lipgloss.NewStyle().Foreground(lipgloss.Color("99"))).
		StyleFunc(func(row, col int) lipgloss.Style {
			switch {
			case row == HeaderRow:
				return HeaderStyle
			case row%2 == 0:
				return EvenRowStyle
			default:
				return OddRowStyle
			}
		}).
		Headers("LANGUAGE", "FORMAL", "INFORMAL").
		Rows(rows...)

	// You can also add tables row-by-row
	table.Row("English", "You look absolutely fabulous.", "How's it going?")

	expected := strings.TrimSpace(`
┌──────────┬───────────────────────────────┬─────────────────┐
│ LANGUAGE │            FORMAL             │    INFORMAL     │
├──────────┼───────────────────────────────┼─────────────────┤
│ Chinese  │ 您好                          │ 你好            │
│ Japanese │ こんにちは                    │ やあ            │
│ Russian  │ Здравствуйте                  │ Привет          │
│ Spanish  │ Hola                          │ ¿Qué tal?       │
│ English  │ You look absolutely fabulous. │ How's it going? │
└──────────┴───────────────────────────────┴─────────────────┘
`)

	if got := ansi.Strip(table.String()); got != expected {
		t.Fatalf("expected:\n\n%s\n\ngot:\n\n%s", expected, got)
	}
}

func TestTableEmpty(t *testing.T) {
	table := New().
		Border(lipgloss.NormalBorder()).
		StyleFunc(TableStyle).
		Headers("LANGUAGE", "FORMAL", "INFORMAL")

	expected := strings.TrimSpace(`
┌──────────┬────────┬──────────┐
│ LANGUAGE │ FORMAL │ INFORMAL │
├──────────┼────────┼──────────┤
└──────────┴────────┴──────────┘
`)

	if table.String() != expected {
		t.Fatalf("expected:\n\n%s\n\ngot:\n\n%s", expected, table.String())
	}
}

func TestTableOffset(t *testing.T) {
	table := New().
		Border(lipgloss.NormalBorder()).
		StyleFunc(TableStyle).
		Headers("LANGUAGE", "FORMAL", "INFORMAL").
		Row("Chinese", "Nǐn hǎo", "Nǐ hǎo").
		Row("French", "Bonjour", "Salut").
		Row("Japanese", "こんにちは", "やあ").
		Row("Russian", "Zdravstvuyte", "Privet").
		Row("Spanish", "Hola", "¿Qué tal?").
		Offset(1)

	expected := strings.TrimSpace(`
┌──────────┬──────────────┬───────────┐
│ LANGUAGE │    FORMAL    │ INFORMAL  │
├──────────┼──────────────┼───────────┤
│ French   │ Bonjour      │ Salut     │
│ Japanese │ こんにちは   │ やあ      │
│ Russian  │ Zdravstvuyte │ Privet    │
│ Spanish  │ Hola         │ ¿Qué tal? │
└──────────┴──────────────┴───────────┘
`)

	if table.String() != expected {
		t.Fatalf("expected:\n\n%s\n\ngot:\n\n%s", expected, table.String())
	}
}

func TestTableBorder(t *testing.T) {
	rows := [][]string{
		{"Chinese", "Nǐn hǎo", "Nǐ hǎo"},
		{"French", "Bonjour", "Salut"},
		{"Japanese", "こんにちは", "やあ"},
		{"Russian", "Zdravstvuyte", "Privet"},
		{"Spanish", "Hola", "¿Qué tal?"},
	}

	table := New().
		Border(lipgloss.DoubleBorder()).
		StyleFunc(TableStyle).
		Headers("LANGUAGE", "FORMAL", "INFORMAL").
		Rows(rows...)

	expected := strings.TrimSpace(`
╔══════════╦══════════════╦═══════════╗
║ LANGUAGE ║    FORMAL    ║ INFORMAL  ║
╠══════════╬══════════════╬═══════════╣
║ Chinese  ║ Nǐn hǎo      ║ Nǐ hǎo    ║
║ French   ║ Bonjour      ║ Salut     ║
║ Japanese ║ こんにちは   ║ やあ      ║
║ Russian  ║ Zdravstvuyte ║ Privet    ║
║ Spanish  ║ Hola         ║ ¿Qué tal? ║
╚══════════╩══════════════╩═══════════╝
`)

	if table.String() != expected {
		t.Fatalf("expected:\n\n%s\n\ngot:\n\n%s", expected, table.String())
	}
}

func TestTableSetRows(t *testing.T) {
	rows := [][]string{
		{"Chinese", "Nǐn hǎo", "Nǐ hǎo"},
		{"French", "Bonjour", "Salut"},
		{"Japanese", "こんにちは", "やあ"},
		{"Russian", "Zdravstvuyte", "Privet"},
		{"Spanish", "Hola", "¿Qué tal?"},
	}
	table := New().
		Border(lipgloss.NormalBorder()).
		StyleFunc(TableStyle).
		Headers("LANGUAGE", "FORMAL", "INFORMAL").
		Rows(rows...)

	expected := strings.TrimSpace(`
┌──────────┬──────────────┬───────────┐
│ LANGUAGE │    FORMAL    │ INFORMAL  │
├──────────┼──────────────┼───────────┤
│ Chinese  │ Nǐn hǎo      │ Nǐ hǎo    │
│ French   │ Bonjour      │ Salut     │
│ Japanese │ こんにちは   │ やあ      │
│ Russian  │ Zdravstvuyte │ Privet    │
│ Spanish  │ Hola         │ ¿Qué tal? │
└──────────┴──────────────┴───────────┘
`)

	if table.String() != expected {
		t.Fatalf("expected:\n\n%s\n\ngot:\n\n%s", expected, table.String())
	}
}

func TestMoreCellsThanHeaders(t *testing.T) {
	rows := [][]string{
		{"Chinese", "Nǐn hǎo", "Nǐ hǎo"},
		{"French", "Bonjour", "Salut"},
		{"Japanese", "こんにちは", "やあ"},
		{"Russian", "Zdravstvuyte", "Privet"},
		{"Spanish", "Hola", "¿Qué tal?"},
	}
	table := New().
		Border(lipgloss.NormalBorder()).
		StyleFunc(TableStyle).
		Headers("LANGUAGE", "FORMAL").
		Rows(rows...)

	expected := strings.TrimSpace(`
┌──────────┬──────────────┬───────────┐
│ LANGUAGE │    FORMAL    │           │
├──────────┼──────────────┼───────────┤
│ Chinese  │ Nǐn hǎo      │ Nǐ hǎo    │
│ French   │ Bonjour      │ Salut     │
│ Japanese │ こんにちは   │ やあ      │
│ Russian  │ Zdravstvuyte │ Privet    │
│ Spanish  │ Hola         │ ¿Qué tal? │
└──────────┴──────────────┴───────────┘
`)

	if table.String() != expected {
		t.Fatalf("expected:\n\n%s\n\ngot:\n\n%s", expected, table.String())
	}
}

func TestMoreCellsThanHeadersExtra(t *testing.T) {
	rows := [][]string{
		{"Chinese", "Nǐn hǎo", "Nǐ hǎo"},
		{"French", "Bonjour", "Salut", "Salut"},
		{"Japanese", "こんにちは", "やあ"},
		{"Russian", "Zdravstvuyte", "Privet", "Privet", "Privet"},
		{"Spanish", "Hola", "¿Qué tal?"},
	}

	table := New().
		Border(lipgloss.NormalBorder()).
		StyleFunc(TableStyle).
		Headers("LANGUAGE", "FORMAL").
		Rows(rows...)

	expected := strings.TrimSpace(`
┌──────────┬──────────────┬───────────┬────────┬────────┐
│ LANGUAGE │    FORMAL    │           │        │        │
├──────────┼──────────────┼───────────┼────────┼────────┤
│ Chinese  │ Nǐn hǎo      │ Nǐ hǎo    │        │        │
│ French   │ Bonjour      │ Salut     │ Salut  │        │
│ Japanese │ こんにちは   │ やあ      │        │        │
│ Russian  │ Zdravstvuyte │ Privet    │ Privet │ Privet │
│ Spanish  │ Hola         │ ¿Qué tal? │        │        │
└──────────┴──────────────┴───────────┴────────┴────────┘
`)

	if table.String() != expected {
		t.Fatalf("expected:\n\n%s\n\ngot:\n\n%s", expected, table.String())
	}
}

func TestTableNoHeaders(t *testing.T) {
	table := New().
		Border(lipgloss.NormalBorder()).
		StyleFunc(TableStyle).
		Row("Chinese", "Nǐn hǎo", "Nǐ hǎo").
		Row("French", "Bonjour", "Salut").
		Row("Japanese", "こんにちは", "やあ").
		Row("Russian", "Zdravstvuyte", "Privet").
		Row("Spanish", "Hola", "¿Qué tal?")

	expected := strings.TrimSpace(`
┌──────────┬──────────────┬───────────┐
│ Chinese  │ Nǐn hǎo      │ Nǐ hǎo    │
│ French   │ Bonjour      │ Salut     │
│ Japanese │ こんにちは   │ やあ      │
│ Russian  │ Zdravstvuyte │ Privet    │
│ Spanish  │ Hola         │ ¿Qué tal? │
└──────────┴──────────────┴───────────┘
`)

	if table.String() != expected {
		t.Fatalf("expected:\n\n%s\n\ngot:\n\n%s", expected, table.String())
	}
}

func TestTableNoColumnSeparators(t *testing.T) {
	table := New().
		Border(lipgloss.NormalBorder()).
		BorderColumn(false).
		StyleFunc(TableStyle).
		Row("Chinese", "Nǐn hǎo", "Nǐ hǎo").
		Row("French", "Bonjour", "Salut").
		Row("Japanese", "こんにちは", "やあ").
		Row("Russian", "Zdravstvuyte", "Privet").
		Row("Spanish", "Hola", "¿Qué tal?")

	expected := strings.TrimSpace(`
┌───────────────────────────────────┐
│ Chinese   Nǐn hǎo       Nǐ hǎo    │
│ French    Bonjour       Salut     │
│ Japanese  こんにちは    やあ      │
│ Russian   Zdravstvuyte  Privet    │
│ Spanish   Hola          ¿Qué tal? │
└───────────────────────────────────┘
`)

	if table.String() != expected {
		t.Fatalf("expected:\n\n%s\n\ngot:\n\n%s", expected, table.String())
	}
}

func TestTableNoColumnSeparatorsWithHeaders(t *testing.T) {
	table := New().
		Border(lipgloss.NormalBorder()).
		BorderColumn(false).
		StyleFunc(TableStyle).
		Headers("LANGUAGE", "FORMAL", "INFORMAL").
		Row("Chinese", "Nǐn hǎo", "Nǐ hǎo").
		Row("French", "Bonjour", "Salut").
		Row("Japanese", "こんにちは", "やあ").
		Row("Russian", "Zdravstvuyte", "Privet").
		Row("Spanish", "Hola", "¿Qué tal?")

	expected := strings.TrimSpace(`
┌───────────────────────────────────┐
│ LANGUAGE     FORMAL     INFORMAL  │
├───────────────────────────────────┤
│ Chinese   Nǐn hǎo       Nǐ hǎo    │
│ French    Bonjour       Salut     │
│ Japanese  こんにちは    やあ      │
│ Russian   Zdravstvuyte  Privet    │
│ Spanish   Hola          ¿Qué tal? │
└───────────────────────────────────┘
`)

	if table.String() != expected {
		t.Fatalf("expected:\n\n%s\n\ngot:\n\n%s", expected, table.String())
	}
}

func TestBorderColumnsWithExtraRows(t *testing.T) {
	rows := [][]string{
		{"Chinese", "Nǐn hǎo", "Nǐ hǎo"},
		{"French", "Bonjour", "Salut", "Salut"},
		{"Japanese", "こんにちは", "やあ"},
		{"Russian", "Zdravstvuyte", "Privet", "Privet", "Privet"},
		{"Spanish", "Hola", "¿Qué tal?"},
	}

	table := New().
		Border(lipgloss.NormalBorder()).
		BorderColumn(false).
		StyleFunc(TableStyle).
		Headers("LANGUAGE", "FORMAL").
		Rows(rows...)

	expected := strings.TrimSpace(`
┌───────────────────────────────────────────────────┐
│ LANGUAGE     FORMAL                               │
├───────────────────────────────────────────────────┤
│ Chinese   Nǐn hǎo       Nǐ hǎo                    │
│ French    Bonjour       Salut      Salut          │
│ Japanese  こんにちは    やあ                      │
│ Russian   Zdravstvuyte  Privet     Privet  Privet │
│ Spanish   Hola          ¿Qué tal?                 │
└───────────────────────────────────────────────────┘
`)

	if table.String() != expected {
		t.Fatalf("expected:\n\n%s\n\ngot:\n\n%s", expected, table.String())
	}
}

func TestNew(t *testing.T) {
	table := New()
	expected := ""
	if table.String() != expected {
		t.Fatalf("expected:\n\n%s\n\ngot:\n\n%s", expected, table.String())
	}
}

func TestTableUnsetBorders(t *testing.T) {
	rows := [][]string{
		{"Chinese", "Nǐn hǎo", "Nǐ hǎo"},
		{"French", "Bonjour", "Salut"},
		{"Japanese", "こんにちは", "やあ"},
		{"Russian", "Zdravstvuyte", "Privet"},
		{"Spanish", "Hola", "¿Qué tal?"},
	}

	table := New().
		Border(lipgloss.NormalBorder()).
		StyleFunc(TableStyle).
		Headers("LANGUAGE", "FORMAL", "INFORMAL").
		Rows(rows...).
		BorderTop(false).
		BorderBottom(false).
		BorderLeft(false).
		BorderRight(false)

	expected := strings.TrimPrefix(`
 LANGUAGE │    FORMAL    │ INFORMAL  
──────────┼──────────────┼───────────
 Chinese  │ Nǐn hǎo      │ Nǐ hǎo    
 French   │ Bonjour      │ Salut     
 Japanese │ こんにちは   │ やあ      
 Russian  │ Zdravstvuyte │ Privet    
 Spanish  │ Hola         │ ¿Qué tal? `, "\n")

	if table.String() != expected {
		t.Fatalf("expected:\n\n%s\n\ngot:\n\n%s", debug(expected), debug(table.String()))
	}
}

func TestTableUnsetHeaderSeparator(t *testing.T) {
	rows := [][]string{
		{"Chinese", "Nǐn hǎo", "Nǐ hǎo"},
		{"French", "Bonjour", "Salut"},
		{"Japanese", "こんにちは", "やあ"},
		{"Russian", "Zdravstvuyte", "Privet"},
		{"Spanish", "Hola", "¿Qué tal?"},
	}

	table := New().
		Border(lipgloss.NormalBorder()).
		StyleFunc(TableStyle).
		Headers("LANGUAGE", "FORMAL", "INFORMAL").
		Rows(rows...).
		BorderHeader(false).
		BorderTop(false).
		BorderBottom(false).
		BorderLeft(false).
		BorderRight(false)

	expected := strings.TrimPrefix(`
 LANGUAGE │    FORMAL    │ INFORMAL  
 Chinese  │ Nǐn hǎo      │ Nǐ hǎo    
 French   │ Bonjour      │ Salut     
 Japanese │ こんにちは   │ やあ      
 Russian  │ Zdravstvuyte │ Privet    
 Spanish  │ Hola         │ ¿Qué tal? `, "\n")

	if table.String() != expected {
		t.Fatalf("expected:\n\n%s\n\ngot:\n\n%s", debug(expected), debug(table.String()))
	}
}

func TestTableUnsetHeaderSeparatorWithBorder(t *testing.T) {
	rows := [][]string{
		{"Chinese", "Nǐn hǎo", "Nǐ hǎo"},
		{"French", "Bonjour", "Salut"},
		{"Japanese", "こんにちは", "やあ"},
		{"Russian", "Zdravstvuyte", "Privet"},
		{"Spanish", "Hola", "¿Qué tal?"},
	}

	table := New().
		Border(lipgloss.NormalBorder()).
		StyleFunc(TableStyle).
		Headers("LANGUAGE", "FORMAL", "INFORMAL").
		Rows(rows...).
		BorderHeader(false)

	expected := strings.TrimSpace(`
┌──────────┬──────────────┬───────────┐
│ LANGUAGE │    FORMAL    │ INFORMAL  │
│ Chinese  │ Nǐn hǎo      │ Nǐ hǎo    │
│ French   │ Bonjour      │ Salut     │
│ Japanese │ こんにちは   │ やあ      │
│ Russian  │ Zdravstvuyte │ Privet    │
│ Spanish  │ Hola         │ ¿Qué tal? │
└──────────┴──────────────┴───────────┘
`)

	if table.String() != expected {
		t.Fatalf("expected:\n\n%s\n\ngot:\n\n%s", expected, table.String())
	}
}

func TestTableRowSeparators(t *testing.T) {
	rows := [][]string{
		{"Chinese", "Nǐn hǎo", "Nǐ hǎo"},
		{"French", "Bonjour", "Salut"},
		{"Japanese", "こんにちは", "やあ"},
		{"Russian", "Zdravstvuyte", "Privet"},
		{"Spanish", "Hola", "¿Qué tal?"},
	}

	table := New().
		Border(lipgloss.NormalBorder()).
		StyleFunc(TableStyle).
		BorderRow(true).
		Headers("LANGUAGE", "FORMAL", "INFORMAL").
		Rows(rows...)

	expected := strings.TrimSpace(`
┌──────────┬──────────────┬───────────┐
│ LANGUAGE │    FORMAL    │ INFORMAL  │
├──────────┼──────────────┼───────────┤
│ Chinese  │ Nǐn hǎo      │ Nǐ hǎo    │
├──────────┼──────────────┼───────────┤
│ French   │ Bonjour      │ Salut     │
├──────────┼──────────────┼───────────┤
│ Japanese │ こんにちは   │ やあ      │
├──────────┼──────────────┼───────────┤
│ Russian  │ Zdravstvuyte │ Privet    │
├──────────┼──────────────┼───────────┤
│ Spanish  │ Hola         │ ¿Qué tal? │
└──────────┴──────────────┴───────────┘
`)

	if table.String() != expected {
		t.Fatalf("expected:\n\n%s\n\ngot:\n\n%s", expected, table.String())
	}
}

func TestTableHeights(t *testing.T) {
	styleFunc := func(row, col int) lipgloss.Style {
		if row == HeaderRow {
			return lipgloss.NewStyle().Padding(0, 1)
		}
		if col == 0 {
			return lipgloss.NewStyle().Width(18).Padding(1)
		}
		return lipgloss.NewStyle().Width(25).Padding(1, 2)
	}

	rows := [][]string{
		{"Chutar o balde", `Literally translates to "kick the bucket." It's used when someone gives up or loses patience.`},
		{"Engolir sapos", `Literally means "to swallow frogs." It's used to describe someone who has to tolerate or endure unpleasant situations.`},
		{"Arroz de festa", `Literally means "party rice." It´s used to refer to someone who shows up everywhere.`},
	}

	table := New().
		Border(lipgloss.NormalBorder()).
		StyleFunc(styleFunc).
		Headers("EXPRESSION", "MEANING").
		Rows(rows...)

	expected := strings.TrimSpace(`
┌──────────────────┬─────────────────────────┐
│ EXPRESSION       │ MEANING                 │
├──────────────────┼─────────────────────────┤
│                  │                         │
│ Chutar o balde   │  Literally translates   │
│                  │  to "kick the bucket."  │
│                  │  It's used when         │
│                  │  someone gives up or    │
│                  │  loses patience.        │
│                  │                         │
│                  │                         │
│ Engolir sapos    │  Literally means "to    │
│                  │  swallow frogs." It's   │
│                  │  used to describe       │
│                  │  someone who has to     │
│                  │  tolerate or endure     │
│                  │  unpleasant             │
│                  │  situations.            │
│                  │                         │
│                  │                         │
│ Arroz de festa   │  Literally means        │
│                  │  "party rice." It´s     │
│                  │  used to refer to       │
│                  │  someone who shows up   │
│                  │  everywhere.            │
│                  │                         │
└──────────────────┴─────────────────────────┘
`)

	if table.String() != expected {
		t.Fatalf("expected:\n\n%s\n\ngot:\n\n%s", expected, table.String())
	}
}

func TestTableMultiLineRowSeparator(t *testing.T) {
	styleFunc := func(row, col int) lipgloss.Style {
		if row == HeaderRow {
			return lipgloss.NewStyle().Padding(0, 1)
		}
		if col == 0 {
			return lipgloss.NewStyle().Width(18).Padding(1)
		}
		return lipgloss.NewStyle().Width(25).Padding(1, 2)
	}

	table := New().
		Border(lipgloss.NormalBorder()).
		StyleFunc(styleFunc).
		Headers("EXPRESSION", "MEANING").
		BorderRow(true).
		Row("Chutar o balde", `Literally translates to "kick the bucket." It's used when someone gives up or loses patience.`).
		Row("Engolir sapos", `Literally means "to swallow frogs." It's used to describe someone who has to tolerate or endure unpleasant situations.`).
		Row("Arroz de festa", `Literally means "party rice." It´s used to refer to someone who shows up everywhere.`)

	expected := strings.TrimSpace(`
┌──────────────────┬─────────────────────────┐
│ EXPRESSION       │ MEANING                 │
├──────────────────┼─────────────────────────┤
│                  │                         │
│ Chutar o balde   │  Literally translates   │
│                  │  to "kick the bucket."  │
│                  │  It's used when         │
│                  │  someone gives up or    │
│                  │  loses patience.        │
│                  │                         │
├──────────────────┼─────────────────────────┤
│                  │                         │
│ Engolir sapos    │  Literally means "to    │
│                  │  swallow frogs." It's   │
│                  │  used to describe       │
│                  │  someone who has to     │
│                  │  tolerate or endure     │
│                  │  unpleasant             │
│                  │  situations.            │
│                  │                         │
├──────────────────┼─────────────────────────┤
│                  │                         │
│ Arroz de festa   │  Literally means        │
│                  │  "party rice." It´s     │
│                  │  used to refer to       │
│                  │  someone who shows up   │
│                  │  everywhere.            │
│                  │                         │
└──────────────────┴─────────────────────────┘
`)

	if table.String() != expected {
		t.Fatalf("expected:\n\n%s\n\ngot:\n\n%s", expected, table.String())
	}
}

func TestTableWidthExpand(t *testing.T) {
	rows := [][]string{
		{"Chinese", "Nǐn hǎo", "Nǐ hǎo"},
		{"French", "Bonjour", "Salut"},
		{"Japanese", "こんにちは", "やあ"},
		{"Russian", "Zdravstvuyte", "Privet"},
		{"Spanish", "Hola", "¿Qué tal?"},
	}

	table := New().
		Width(80).
		StyleFunc(TableStyle).
		Border(lipgloss.NormalBorder()).
		Headers("LANGUAGE", "FORMAL", "INFORMAL").
		Rows(rows...)

	expected := strings.TrimSpace(`
┌────────────────────────┬────────────────────────────┬────────────────────────┐
│        LANGUAGE        │           FORMAL           │        INFORMAL        │
├────────────────────────┼────────────────────────────┼────────────────────────┤
│ Chinese                │ Nǐn hǎo                    │ Nǐ hǎo                 │
│ French                 │ Bonjour                    │ Salut                  │
│ Japanese               │ こんにちは                 │ やあ                   │
│ Russian                │ Zdravstvuyte               │ Privet                 │
│ Spanish                │ Hola                       │ ¿Qué tal?              │
└────────────────────────┴────────────────────────────┴────────────────────────┘
`)

	if lipgloss.Width(table.String()) != 80 {
		t.Fatalf("expected table width to be 80, got %d", lipgloss.Width(table.String()))
	}

	if table.String() != expected {
		t.Fatalf("expected:\n\n%s\n\ngot:\n\n%s", expected, table.String())
	}
}

func TestTableWidthShrink(t *testing.T) {
	rows := [][]string{
		{"Chinese", "Nǐn hǎo", "Nǐ hǎo"},
		{"French", "Bonjour", "Salut"},
		{"Japanese", "こんにちは", "やあ"},
		{"Russian", "Zdravstvuyte", "Privet"},
		{"Spanish", "Hola", "¿Qué tal?"},
	}

	table := New().
		Width(30).
		StyleFunc(TableStyle).
		Border(lipgloss.NormalBorder()).
		Headers("LANGUAGE", "FORMAL", "INFORMAL").
		Rows(rows...)

	expected := strings.TrimSpace(`
┌─────────┬─────────┬────────┐
│ LANGUAG │ FORMAL  │ INFORM │
├─────────┼─────────┼────────┤
│ Chinese │ Nǐn hǎo │ Nǐ hǎo │
│ French  │ Bonjour │ Salut  │
│ Japanes │ こんに  │ やあ   │
│ Russian │ Zdravst │ Privet │
│ Spanish │ Hola    │ ¿Qué   │
└─────────┴─────────┴────────┘
`)

	if table.String() != expected {
		t.Fatalf("expected:\n\n%s\n\ngot:\n\n%s", expected, table.String())
	}
}

func TestTableWidthSmartCrop(t *testing.T) {
	rows := [][]string{
		{"Kini", "40", "New York"},
		{"Eli", "30", "London"},
		{"Iris", "20", "Paris"},
	}

	table := New().
		Width(25).
		StyleFunc(TableStyle).
		Border(lipgloss.NormalBorder()).
		Headers("Name", "Age of Person", "Location").
		Rows(rows...)

	expected := strings.TrimSpace(`
┌──────┬─────┬──────────┐
│ Name │ Age │ Location │
├──────┼─────┼──────────┤
│ Kini │ 40  │ New York │
│ Eli  │ 30  │ London   │
│ Iris │ 20  │ Paris    │
└──────┴─────┴──────────┘
`)

	if table.String() != expected {
		t.Fatalf("expected:\n\n%s\n\ngot:\n\n%s", expected, table.String())
	}
}

func TestTableWidthSmartCropExtensive(t *testing.T) {
	rows := [][]string{
		{"Chinese", "您好", "你好"},
		{"Japanese", "こんにちは", "やあ"},
		{"Arabic", "أهلين", "أهلا"},
		{"Russian", "Здравствуйте", "Привет"},
		{"Spanish", "Hola", "¿Qué tal?"},
		{"English", "You look absolutely fabulous.", "How's it going?"},
	}

	table := New().
		Width(18).
		StyleFunc(TableStyle).
		Border(lipgloss.ThickBorder()).
		Headers("LANGUAGE", "FORMAL", "INFORMAL").
		Rows(rows...)

	expected := strings.TrimSpace(`
┏━━━━┳━━━━━┳━━━━━┓
┃ LA ┃ FOR ┃ INF ┃
┣━━━━╋━━━━━╋━━━━━┫
┃ Ch ┃ 您  ┃ 你  ┃
┃ Ja ┃ こ  ┃ や  ┃
┃ Ar ┃ أهل ┃ أهل ┃
┃ Ru ┃ Здр ┃ При ┃
┃ Sp ┃ Hol ┃ ¿Qu ┃
┃ En ┃ You ┃ How ┃
┗━━━━┻━━━━━┻━━━━━┛
`)

	if table.String() != expected {
		t.Fatalf("expected:\n\n%s\n\ngot:\n\n%s", expected, table.String())
	}
}

func TestTableWidthSmartCropTiny(t *testing.T) {
	rows := [][]string{
		{"Chinese", "您好", "你好"},
		{"Japanese", "こんにちは", "やあ"},
		{"Russian", "Здравствуйте", "Привет"},
		{"Spanish", "Hola", "¿Qué tal?"},
		{"English", "You look absolutely fabulous.", "How's it going?"},
	}

	table := New().
		Width(1).
		StyleFunc(TableStyle).
		Border(lipgloss.NormalBorder()).
		Headers("LANGUAGE", "FORMAL", "INFORMAL").
		Rows(rows...)

	expected := strings.TrimSpace(`
┌
│
├
│
│
│
│
│
└
`)

	if table.String() != expected {
		t.Fatalf("expected:\n\n%s\n\ngot:\n\n%s", expected, table.String())
	}
}

func TestTableWidths(t *testing.T) {
	rows := [][]string{
		{"Chinese", "Nǐn hǎo", "Nǐ hǎo"},
		{"French", "Bonjour", "Salut"},
		{"Japanese", "こんにちは", "やあ"},
		{"Russian", "Zdravstvuyte", "Privet"},
		{"Spanish", "Hola", "¿Qué tal?"},
	}

	table := New().
		Width(30).
		StyleFunc(TableStyle).
		BorderLeft(false).
		BorderRight(false).
		Border(lipgloss.NormalBorder()).
		BorderColumn(false).
		Headers("LANGUAGE", "FORMAL", "INFORMAL").
		Rows(rows...)

	expected := strings.TrimSpace(`
──────────────────────────────
 LANGUAGE  FORMAL   INFORMAL  
──────────────────────────────
 Chinese   Nǐn hǎo  Nǐ hǎo    
 French    Bonjour  Salut     
 Japanese  こんに   やあ      
 Russian   Zdravst  Privet    
 Spanish   Hola     ¿Qué tal? 
──────────────────────────────
`)

	if table.String() != expected {
		t.Fatalf("expected:\n\n%s\n\ngot:\n\n%s", expected, table.String())
	}
}

func TestTableWidthShrinkNoBorders(t *testing.T) {
	rows := [][]string{
		{"Chinese", "Nǐn hǎo", "Nǐ hǎo"},
		{"French", "Bonjour", "Salut"},
		{"Japanese", "こんにちは", "やあ"},
		{"Russian", "Zdravstvuyte", "Privet"},
		{"Spanish", "Hola", "¿Qué tal?"},
	}

	table := New().
		Width(30).
		StyleFunc(TableStyle).
		BorderLeft(false).
		BorderRight(false).
		Border(lipgloss.NormalBorder()).
		BorderColumn(false).
		Headers("LANGUAGE", "FORMAL", "INFORMAL").
		Rows(rows...)

	expected := strings.TrimSpace(`
──────────────────────────────
 LANGUAGE  FORMAL   INFORMAL  
──────────────────────────────
 Chinese   Nǐn hǎo  Nǐ hǎo    
 French    Bonjour  Salut     
 Japanese  こんに   やあ      
 Russian   Zdravst  Privet    
 Spanish   Hola     ¿Qué tal? 
──────────────────────────────
`)

	if table.String() != expected {
		t.Fatalf("expected:\n\n%s\n\ngot:\n\n%s", expected, table.String())
	}
}

func TestFilter(t *testing.T) {
	data := NewStringData().
		Item("Chinese", "Nǐn hǎo", "Nǐ hǎo").
		Item("French", "Bonjour", "Salut").
		Item("Japanese", "こんにちは", "やあ").
		Item("Russian", "Zdravstvuyte", "Privet").
		Item("Spanish", "Hola", "¿Qué tal?")

	filter := NewFilter(data).Filter(func(row int) bool {
		return data.At(row, 0) != "French"
	})

	table := New().
		Border(lipgloss.NormalBorder()).
		StyleFunc(TableStyle).
		Headers("LANGUAGE", "FORMAL", "INFORMAL").
		Data(filter)

	expected := strings.TrimSpace(`
┌──────────┬──────────────┬───────────┐
│ LANGUAGE │    FORMAL    │ INFORMAL  │
├──────────┼──────────────┼───────────┤
│ Chinese  │ Nǐn hǎo      │ Nǐ hǎo    │
│ Japanese │ こんにちは   │ やあ      │
│ Russian  │ Zdravstvuyte │ Privet    │
│ Spanish  │ Hola         │ ¿Qué tal? │
└──────────┴──────────────┴───────────┘
`)

	if table.String() != expected {
		t.Fatalf("expected:\n\n%s\n\ngot:\n\n%s", expected, table.String())
	}
}

func TestFilterInverse(t *testing.T) {
	data := NewStringData().
		Item("Chinese", "Nǐn hǎo", "Nǐ hǎo").
		Item("French", "Bonjour", "Salut").
		Item("Japanese", "こんにちは", "やあ").
		Item("Russian", "Zdravstvuyte", "Privet").
		Item("Spanish", "Hola", "¿Qué tal?")

	filter := NewFilter(data).Filter(func(row int) bool {
		return data.At(row, 0) == "French"
	})

	table := New().
		Border(lipgloss.NormalBorder()).
		StyleFunc(TableStyle).
		Headers("LANGUAGE", "FORMAL", "INFORMAL").
		Data(filter)

	expected := strings.TrimSpace(`
┌──────────┬─────────┬──────────┐
│ LANGUAGE │ FORMAL  │ INFORMAL │
├──────────┼─────────┼──────────┤
│ French   │ Bonjour │ Salut    │
└──────────┴─────────┴──────────┘
`)

	if table.String() != expected {
		t.Fatalf("expected:\n\n%s\n\ngot:\n\n%s", expected, table.String())
	}
}

func TestTableANSI(t *testing.T) {
	const code = "\x1b[31mC\x1b[0m\x1b[32mo\x1b[0m\x1b[34md\x1b[0m\x1b[33me\x1b[0m"

	rows := [][]string{
		{"Apple", "Red", "\x1b[31m31\x1b[0m"},
		{"Lime", "Green", "\x1b[32m32\x1b[0m"},
		{"Banana", "Yellow", "\x1b[33m33\x1b[0m"},
		{"Blueberry", "Blue", "\x1b[34m34\x1b[0m"},
	}

	table := New().
		Width(29).
		StyleFunc(TableStyle).
		Border(lipgloss.NormalBorder()).
		Headers("Fruit", "Color", code).
		Rows(rows...)

	expected := strings.TrimSpace(`
┌───────────┬────────┬──────┐
│   Fruit   │ Color  │ Code │
├───────────┼────────┼──────┤
│ Apple     │ Red    │ 31   │
│ Lime      │ Green  │ 32   │
│ Banana    │ Yellow │ 33   │
│ Blueberry │ Blue   │ 34   │
└───────────┴────────┴──────┘
`)

	if stripString(table.String()) != expected {
		t.Fatalf("expected:\n\n%s\n\ngot:\n\n%s", expected, stripString(table.String()))
	}
}

func TestTableHeightExact(t *testing.T) {
	table := New().
		Height(9).
		Border(lipgloss.NormalBorder()).
		StyleFunc(TableStyle).
		Headers("LANGUAGE", "FORMAL", "INFORMAL").
		Row("Chinese", "Nǐn hǎo", "Nǐ hǎo").
		Row("French", "Bonjour", "Salut").
		Row("Japanese", "こんにちは", "やあ").
		Row("Russian", "Zdravstvuyte", "Privet").
		Row("Spanish", "Hola", "¿Qué tal?")

	expected := strings.TrimSpace(`
┌──────────┬──────────────┬───────────┐
│ LANGUAGE │    FORMAL    │ INFORMAL  │
├──────────┼──────────────┼───────────┤
│ Chinese  │ Nǐn hǎo      │ Nǐ hǎo    │
│ French   │ Bonjour      │ Salut     │
│ Japanese │ こんにちは   │ やあ      │
│ Russian  │ Zdravstvuyte │ Privet    │
│ Spanish  │ Hola         │ ¿Qué tal? │
└──────────┴──────────────┴───────────┘
`)

	if table.String() != expected {
		t.Fatalf("expected:\n\n%s\n\ngot:\n\n%s", expected, table.String())
	}
}

func TestTableHeightExtra(t *testing.T) {
	table := New().
		Height(100).
		Border(lipgloss.NormalBorder()).
		StyleFunc(TableStyle).
		Headers("LANGUAGE", "FORMAL", "INFORMAL").
		Row("Chinese", "Nǐn hǎo", "Nǐ hǎo").
		Row("French", "Bonjour", "Salut").
		Row("Japanese", "こんにちは", "やあ").
		Row("Russian", "Zdravstvuyte", "Privet").
		Row("Spanish", "Hola", "¿Qué tal?")

	expected := strings.TrimSpace(`
┌──────────┬──────────────┬───────────┐
│ LANGUAGE │    FORMAL    │ INFORMAL  │
├──────────┼──────────────┼───────────┤
│ Chinese  │ Nǐn hǎo      │ Nǐ hǎo    │
│ French   │ Bonjour      │ Salut     │
│ Japanese │ こんにちは   │ やあ      │
│ Russian  │ Zdravstvuyte │ Privet    │
│ Spanish  │ Hola         │ ¿Qué tal? │
└──────────┴──────────────┴───────────┘
`)

	if table.String() != expected {
		t.Fatalf("expected:\n\n%s\n\ngot:\n\n%s", expected, table.String())
	}
}

func TestTableHeightShrink(t *testing.T) {
	table := New().
		Height(8).
		Border(lipgloss.NormalBorder()).
		StyleFunc(TableStyle).
		Headers("LANGUAGE", "FORMAL", "INFORMAL").
		Row("Chinese", "Nǐn hǎo", "Nǐ hǎo").
		Row("French", "Bonjour", "Salut").
		Row("Japanese", "こんにちは", "やあ").
		Row("Russian", "Zdravstvuyte", "Privet").
		Row("Spanish", "Hola", "¿Qué tal?")

	expected := strings.TrimSpace(`
┌──────────┬──────────────┬───────────┐
│ LANGUAGE │    FORMAL    │ INFORMAL  │
├──────────┼──────────────┼───────────┤
│ Chinese  │ Nǐn hǎo      │ Nǐ hǎo    │
│ French   │ Bonjour      │ Salut     │
│ Japanese │ こんにちは   │ やあ      │
│ …        │ …            │ …         │
└──────────┴──────────────┴───────────┘
`)

	if table.String() != expected {
		t.Fatalf("expected:\n\n%s\n\ngot:\n\n%s", expected, table.String())
	}
}

func TestTableHeightMinimum(t *testing.T) {
	table := New().
		Height(0).
		Border(lipgloss.NormalBorder()).
		StyleFunc(TableStyle).
		Headers("ID", "LANGUAGE", "FORMAL", "INFORMAL").
		Row("1", "Chinese", "Nǐn hǎo", "Nǐ hǎo").
		Row("2", "French", "Bonjour", "Salut").
		Row("3", "Japanese", "こんにちは", "やあ").
		Row("4", "Russian", "Zdravstvuyte", "Privet").
		Row("5", "Spanish", "Hola", "¿Qué tal?")

	expected := strings.TrimSpace(`
┌────┬──────────┬──────────────┬───────────┐
│ ID │ LANGUAGE │    FORMAL    │ INFORMAL  │
├────┼──────────┼──────────────┼───────────┤
│ …  │ …        │ …            │ …         │
└────┴──────────┴──────────────┴───────────┘
`)

	if table.String() != expected {
		t.Fatalf("expected:\n\n%s\n\ngot:\n\n%s", expected, table.String())
	}
}

func TestTableHeightMinimumShowData(t *testing.T) {
	table := New().
		Height(0).
		Border(lipgloss.NormalBorder()).
		StyleFunc(TableStyle).
		Headers("LANGUAGE", "FORMAL", "INFORMAL").
		Row("Chinese", "Nǐn hǎo", "Nǐ hǎo")

	expected := strings.TrimSpace(`
┌──────────┬─────────┬──────────┐
│ LANGUAGE │ FORMAL  │ INFORMAL │
├──────────┼─────────┼──────────┤
│ Chinese  │ Nǐn hǎo │ Nǐ hǎo   │
└──────────┴─────────┴──────────┘
`)

	if table.String() != expected {
		t.Fatalf("expected:\n\n%s\n\ngot:\n\n%s", expected, table.String())
	}
}

func TestTableHeightWithOffset(t *testing.T) {
	// This test exists to check for a bug/edge case when the table has an
	// offset and the height is set.

	table := New().
		Height(8).
		Border(lipgloss.NormalBorder()).
		StyleFunc(TableStyle).
		Headers("LANGUAGE", "FORMAL", "INFORMAL").
		Row("Chinese", "Nǐn hǎo", "Nǐ hǎo").
		Row("French", "Bonjour", "Salut").
		Row("Japanese", "こんにちは", "やあ").
		Row("Russian", "Zdravstvuyte", "Privet").
		Row("Spanish", "Hola", "¿Qué tal?").
		Offset(1)

	expected := strings.TrimSpace(`
┌──────────┬──────────────┬───────────┐
│ LANGUAGE │    FORMAL    │ INFORMAL  │
├──────────┼──────────────┼───────────┤
│ French   │ Bonjour      │ Salut     │
│ Japanese │ こんにちは   │ やあ      │
│ Russian  │ Zdravstvuyte │ Privet    │
│ Spanish  │ Hola         │ ¿Qué tal? │
└──────────┴──────────────┴───────────┘
`)

	if table.String() != expected {
		t.Fatalf("expected:\n\n%s\n\ngot:\n\n%s", expected, table.String())
	}
}

<<<<<<< HEAD
func TestTableShrinkWithOffset(t *testing.T) {
	rows := [][]string{
		{"1", "Tokyo", "Japan", "37,274,000"},
		{"2", "Delhi", "India", "32,065,760"},
		{"3", "Shanghai", "China", "28,516,904"},
		{"4", "Dhaka", "Bangladesh", "22,478,116"},
		{"5", "São Paulo", "Brazil", "22,429,800"},
		{"6", "Mexico City", "Mexico", "22,085,140"},
		{"7", "Cairo", "Egypt", "21,750,020"},
		{"8", "Beijing", "China", "21,333,332"},
		{"9", "Mumbai", "India", "20,961,472"},
		{"10", "Osaka", "Japan", "19,059,856"},
		{"11", "Chongqing", "China", "16,874,740"},
		{"12", "Karachi", "Pakistan", "16,839,950"},
		{"13", "Istanbul", "Turkey", "15,636,243"},
		{"14", "Kinshasa", "DR Congo", "15,628,085"},
		{"15", "Lagos", "Nigeria", "15,387,639"},
		{"16", "Buenos Aires", "Argentina", "15,369,919"},
		{"17", "Kolkata", "India", "15,133,888"},
		{"18", "Manila", "Philippines", "14,406,059"},
		{"19", "Tianjin", "China", "14,011,828"},
		{"20", "Guangzhou", "China", "13,964,637"},
		{"21", "Rio De Janeiro", "Brazil", "13,634,274"},
		{"22", "Lahore", "Pakistan", "13,541,764"},
		{"23", "Bangalore", "India", "13,193,035"},
		{"24", "Shenzhen", "China", "12,831,330"},
		{"25", "Moscow", "Russia", "12,640,818"},
		{"26", "Chennai", "India", "11,503,293"},
		{"27", "Bogota", "Colombia", "11,344,312"},
		{"28", "Paris", "France", "11,142,303"},
		{"29", "Jakarta", "Indonesia", "11,074,811"},
		{"30", "Lima", "Peru", "11,044,607"},
		{"31", "Bangkok", "Thailand", "10,899,698"},
		{"32", "Hyderabad", "India", "10,534,418"},
		{"33", "Seoul", "South Korea", "9,975,709"},
		{"34", "Nagoya", "Japan", "9,571,596"},
		{"35", "London", "United Kingdom", "9,540,576"},
		{"36", "Chengdu", "China", "9,478,521"},
		{"37", "Nanjing", "China", "9,429,381"},
		{"38", "Tehran", "Iran", "9,381,546"},
		{"39", "Ho Chi Minh City", "Vietnam", "9,077,158"},
		{"40", "Luanda", "Angola", "8,952,496"},
		{"41", "Wuhan", "China", "8,591,611"},
		{"42", "Xi An Shaanxi", "China", "8,537,646"},
		{"43", "Ahmedabad", "India", "8,450,228"},
		{"44", "Kuala Lumpur", "Malaysia", "8,419,566"},
		{"45", "New York City", "United States", "8,177,020"},
		{"46", "Hangzhou", "China", "8,044,878"},
		{"47", "Surat", "India", "7,784,276"},
		{"48", "Suzhou", "China", "7,764,499"},
		{"49", "Hong Kong", "Hong Kong", "7,643,256"},
		{"50", "Riyadh", "Saudi Arabia", "7,538,200"},
		{"51", "Shenyang", "China", "7,527,975"},
		{"52", "Baghdad", "Iraq", "7,511,920"},
		{"53", "Dongguan", "China", "7,511,851"},
		{"54", "Foshan", "China", "7,497,263"},
		{"55", "Dar Es Salaam", "Tanzania", "7,404,689"},
		{"56", "Pune", "India", "6,987,077"},
		{"57", "Santiago", "Chile", "6,856,939"},
		{"58", "Madrid", "Spain", "6,713,557"},
		{"59", "Haerbin", "China", "6,665,951"},
		{"60", "Toronto", "Canada", "6,312,974"},
		{"61", "Belo Horizonte", "Brazil", "6,194,292"},
		{"62", "Khartoum", "Sudan", "6,160,327"},
		{"63", "Johannesburg", "South Africa", "6,065,354"},
		{"64", "Singapore", "Singapore", "6,039,577"},
		{"65", "Dalian", "China", "5,930,140"},
		{"66", "Qingdao", "China", "5,865,232"},
		{"67", "Zhengzhou", "China", "5,690,312"},
		{"68", "Ji Nan Shandong", "China", "5,663,015"},
		{"69", "Barcelona", "Spain", "5,658,472"},
		{"70", "Saint Petersburg", "Russia", "5,535,556"},
		{"71", "Abidjan", "Ivory Coast", "5,515,790"},
		{"72", "Yangon", "Myanmar", "5,514,454"},
		{"73", "Fukuoka", "Japan", "5,502,591"},
		{"74", "Alexandria", "Egypt", "5,483,605"},
		{"75", "Guadalajara", "Mexico", "5,339,583"},
		{"76", "Ankara", "Turkey", "5,309,690"},
		{"77", "Chittagong", "Bangladesh", "5,252,842"},
		{"78", "Addis Ababa", "Ethiopia", "5,227,794"},
		{"79", "Melbourne", "Australia", "5,150,766"},
		{"80", "Nairobi", "Kenya", "5,118,844"},
		{"81", "Hanoi", "Vietnam", "5,067,352"},
		{"82", "Sydney", "Australia", "5,056,571"},
		{"83", "Monterrey", "Mexico", "5,036,535"},
		{"84", "Changsha", "China", "4,809,887"},
		{"85", "Brasilia", "Brazil", "4,803,877"},
		{"86", "Cape Town", "South Africa", "4,800,954"},
		{"87", "Jiddah", "Saudi Arabia", "4,780,740"},
		{"88", "Urumqi", "China", "4,710,203"},
		{"89", "Kunming", "China", "4,657,381"},
		{"90", "Changchun", "China", "4,616,002"},
		{"91", "Hefei", "China", "4,496,456"},
		{"92", "Shantou", "China", "4,490,411"},
		{"93", "Xinbei", "Taiwan", "4,470,672"},
		{"94", "Kabul", "Afghanistan", "4,457,882"},
		{"95", "Ningbo", "China", "4,405,292"},
		{"96", "Tel Aviv", "Israel", "4,343,584"},
		{"97", "Yaounde", "Cameroon", "4,336,670"},
		{"98", "Rome", "Italy", "4,297,877"},
		{"99", "Shijiazhuang", "China", "4,285,135"},
		{"100", "Montreal", "Canada", "4,276,526"},
	}
	table := New().
		Rows(rows...).
		Offset(80).
		Height(45)

	got := lipgloss.Height(table.String())
	if got != table.height {
		t.Fatalf("expected the height to be %d with an offset of %d. got: table with height %d\n%s", table.height, table.offset, got, table.String())
	}
}

=======
>>>>>>> 55b06d55
func TestStyleFunc(t *testing.T) {
	TestStyle := func(row, col int) lipgloss.Style {
		switch {
		// this is the header
		case row == HeaderRow:
			return lipgloss.NewStyle().Align(lipgloss.Center)
		// this is the first row of data
		case row == 0:
			return lipgloss.NewStyle().Padding(0, 1).Align(lipgloss.Right)
		default:
			return lipgloss.NewStyle().Padding(0, 1)
		}
	}

	table := New().
		Border(lipgloss.NormalBorder()).
		StyleFunc(TestStyle).
		Headers("LANGUAGE", "FORMAL", "INFORMAL").
		Row("Chinese", "Nǐn hǎo", "Nǐ hǎo").
		Row("French", "Bonjour", "Salut").
		Row("Japanese", "こんにちは", "やあ").
		Row("Russian", "Zdravstvuyte", "Privet").
		Row("Spanish", "Hola", "¿Qué tal?")

	golden.RequireEqual(t, []byte(table.String()))
}

<<<<<<< HEAD
func TestRightAlignTable(t *testing.T) {
	rows := [][]string{
		{"Chocolate Digestives", "UK", "Yes"},
		{"Tim Tams", "Australia", "No"},
		{"Hobnobs", "UK", "Yes"},
	}

	table := New().
		Headers("Name", "Country of Origin", "Dunk-able").
		Rows(rows...).
		StyleFunc(func(row, col int) lipgloss.Style {
			if row == 0 {
				return lipgloss.NewStyle().Padding(0, 1).Align(lipgloss.Center)
			}
			if col == 1 {
				return lipgloss.NewStyle().Padding(0, 1).Align(lipgloss.Right)
			}
			return lipgloss.NewStyle().Padding(0, 1)
		})

	expected := strings.TrimSpace(`
╭──────────────────────┬───────────────────┬───────────╮
│         Name         │ Country of Origin │ Dunk-able │
├──────────────────────┼───────────────────┼───────────┤
│ Chocolate Digestives │                UK │ Yes       │
│ Tim Tams             │         Australia │ No        │
│ Hobnobs              │                UK │ Yes       │
╰──────────────────────┴───────────────────┴───────────╯
`)

	if table.String() != expected {
		t.Fatalf("\ngot:\n%s\nexpected:\n%s", table.String(), expected)
	}
}

=======
>>>>>>> 55b06d55
func debug(s string) string {
	return strings.ReplaceAll(s, " ", ".")
}

func stripString(str string) string {
	s := ansi.Strip(str)
	ss := strings.Split(s, "\n")

	var lines []string
	for _, l := range ss {
		trim := strings.TrimRightFunc(l, unicode.IsSpace)
		lines = append(lines, trim)
	}

	return strings.Join(lines, "\n")
}<|MERGE_RESOLUTION|>--- conflicted
+++ resolved
@@ -1141,7 +1141,6 @@
 	}
 }
 
-<<<<<<< HEAD
 func TestTableShrinkWithOffset(t *testing.T) {
 	rows := [][]string{
 		{"1", "Tokyo", "Japan", "37,274,000"},
@@ -1256,8 +1255,6 @@
 	}
 }
 
-=======
->>>>>>> 55b06d55
 func TestStyleFunc(t *testing.T) {
 	TestStyle := func(row, col int) lipgloss.Style {
 		switch {
@@ -1285,7 +1282,6 @@
 	golden.RequireEqual(t, []byte(table.String()))
 }
 
-<<<<<<< HEAD
 func TestRightAlignTable(t *testing.T) {
 	rows := [][]string{
 		{"Chocolate Digestives", "UK", "Yes"},
@@ -1321,8 +1317,6 @@
 	}
 }
 
-=======
->>>>>>> 55b06d55
 func debug(s string) string {
 	return strings.ReplaceAll(s, " ", ".")
 }
