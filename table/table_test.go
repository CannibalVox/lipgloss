--- conflicted
+++ resolved
@@ -93,13 +93,9 @@
 └──────────┴───────────────────────────────┴─────────────────┘
 `)
 
-<<<<<<< HEAD
-	assertEqual(t, expected, ansi.Strip(table.String()))
-=======
 	if got := ansi.Strip(table.String()); got != expected {
 		t.Fatalf("expected:\n\n%s\n\ngot:\n\n%s", expected, got)
 	}
->>>>>>> 455dc123
 }
 
 func TestTableEmpty(t *testing.T) {
