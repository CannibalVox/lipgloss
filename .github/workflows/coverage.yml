--- conflicted
+++ resolved
@@ -24,9 +24,5 @@
           COVERALLS_TOKEN: ${{ secrets.GITHUB_TOKEN }}
         run: |
           go test -race -covermode atomic -coverprofile=profile.cov ./...
-<<<<<<< HEAD
-          go get github.com/mattn/goveralls@latest
-=======
           go install github.com/mattn/goveralls@latest
->>>>>>> 13584f26
           goveralls -coverprofile=profile.cov -service=github