--- conflicted
+++ resolved
@@ -24,10 +24,6 @@
 	github.com/mattn/go-runewidth v0.0.15 // indirect
 	github.com/mitchellh/go-homedir v1.1.0 // indirect
 	github.com/rivo/uniseg v0.4.7 // indirect
-<<<<<<< HEAD
-	golang.org/x/crypto v0.1.0 // indirect
-=======
 	golang.org/x/crypto v0.17.0 // indirect
->>>>>>> d0be07ea
 	golang.org/x/sys v0.18.0 // indirect
 )