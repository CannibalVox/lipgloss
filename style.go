--- conflicted
+++ resolved
@@ -393,11 +393,7 @@
 	}
 
 	// Padding
-<<<<<<< HEAD
-	if !inline { //nolint: nestif
-=======
 	if !inline { //nolint:nestif
->>>>>>> e3596ae7
 		if leftPadding > 0 {
 			var st *termenv.Style
 			if colorWhitespace || styleWhitespace {
